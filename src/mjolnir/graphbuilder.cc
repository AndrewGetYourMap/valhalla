
#include "mjolnir/graphbuilder.h"
#include "mjolnir/util.h"

#include <future>
#include <utility>
#include <thread>
#include <boost/format.hpp>
#include <boost/algorithm/string.hpp>

#include <valhalla/midgard/logging.h>
#include <valhalla/midgard/aabb2.h>
#include <valhalla/midgard/pointll.h>
#include <valhalla/midgard/polyline2.h>
#include <valhalla/midgard/tiles.h>
#include <valhalla/baldr/graphid.h>
#include <valhalla/baldr/graphconstants.h>
#include <valhalla/baldr/signinfo.h>

#include "mjolnir/graphtilebuilder.h"
#include "mjolnir/edgeinfobuilder.h"

using namespace valhalla::midgard;
using namespace valhalla::baldr;

namespace valhalla {
namespace mjolnir {

uint32_t simplerestrictions = 0;
uint32_t timedrestrictions = 0;
uint32_t turnchannelcount = 0;

// Number of tries when determining not thru edges
constexpr uint32_t kMaxNoThruTries = 256;

// Absurd classification.
constexpr uint32_t kAbsurdRoadClass = 777777;

// Construct GraphBuilder based on properties file and input PBF extract
GraphBuilder::GraphBuilder(const boost::property_tree::ptree& pt)
    : level_(0),
      tile_hierarchy_(pt.get_child("hierarchy")),
      edges_file_("edges.bin"),
      stats_(new DataQuality()),
      threads_(std::max(static_cast<unsigned int>(1),
               pt.get<unsigned int>("concurrency", std::thread::hardware_concurrency()))){
}

// Build the graph from the input
void GraphBuilder::Build(OSMData& osmdata) {
  // Construct edges. Sort the OSM nodes vector by OSM Id
  auto t1 = std::chrono::high_resolution_clock::now();
  const auto& tl = tile_hierarchy_.levels().rbegin();
  level_ = tl->second.level;
  ConstructEdges(osmdata, tl->second.tiles.TileSize());
  auto t2 = std::chrono::high_resolution_clock::now();
  uint32_t msecs = std::chrono::duration_cast<std::chrono::milliseconds>(t2-t1).count();
  LOG_INFO("ConstructEdges took " + std::to_string(msecs) + " ms");

  // Create mappings of extended node info by GraphId rather than
  // OSM node Id.
  CreateNodeMaps(osmdata);

  // Update restrictions - replace OSM node Id in via with a GraphId
  UpdateRestrictions(osmdata);

  // Try to recover memory by swapping empty maps/vectors for data we no
  // longer need.
  OSMStringMap().swap(osmdata.node_exit_to);
  OSMStringMap().swap(osmdata.node_ref);
  OSMStringMap().swap(osmdata.node_name);
  std::unordered_map<uint64_t, GraphId>().swap(nodes_);

  // Reclassify links (ramps). Cannot do this when building tiles since the
  // edge list needs to be modified
  t1 = std::chrono::high_resolution_clock::now();
  ReclassifyLinks(osmdata.ways_file);
  t2 = std::chrono::high_resolution_clock::now();
  msecs = std::chrono::duration_cast<std::chrono::milliseconds>(t2-t1).count();
  LOG_INFO("ReclassifyLinks took " + std::to_string(msecs) + " ms");

  // Build tiles at the local level. Form connected graph from nodes and edges.
  t1 = std::chrono::high_resolution_clock::now();
  LOG_INFO("BuildLocalTile using " + std::to_string(threads_) + " threads");
  BuildLocalTiles(tl->second.level, osmdata);
  t2 = std::chrono::high_resolution_clock::now();
  msecs = std::chrono::duration_cast<std::chrono::milliseconds>(t2-t1).count();
  LOG_INFO("BuildLocalTiles took " + std::to_string(msecs) + " ms");

  // Log statistics and issues
  stats_->Log();

  LOG_INFO("Turn Channel Count = " + std::to_string(turnchannelcount));
  LOG_INFO("Simple Restriction Count = " + std::to_string(simplerestrictions));
  LOG_INFO("Timed  Restriction Count = " + std::to_string(timedrestrictions));
}

// Add a node to the appropriate tile.
GraphId GraphBuilder::AddNodeToTile(const uint64_t osmnodeid,
                                    const OSMNode& osmnode,
                                    const uint32_t edgeindex,
                                    const bool link) {
  // Get the tile
  GraphId id = tile_hierarchy_.GetGraphId(
      static_cast<midgard::PointLL>(osmnode.latlng()), level_);
  std::vector<Node>& tile = tilednodes_[id];

  // Add a new Node to the tile
  tile.emplace_back(osmnode.attributes(), edgeindex, link);

  // Set the GraphId for this OSM node.
  GraphId graphid(id.tileid(), id.level(), tile.size() - 1);
  nodes_[osmnodeid] = graphid;
  return graphid;
}

// Get a node from tilednodes_ given its graph Id
Node& GraphBuilder::GetNode(const GraphId& graphid) {
  return tilednodes_[graphid.Tile_Base()][graphid.id()];
}

// Construct edges in the graph and assign nodes to tiles.
void GraphBuilder::ConstructEdges(const OSMData& osmdata, const float tilesize) {
  // Reserve size for the Node map
  nodes_.reserve(osmdata.intersection_count);

  // Get number of tiles and reserve space for them
  // < 30% of the earth is land and most roads are on land
  // (less that have roads)
  Tiles tiles(AABB2({-180.0f, -90.0f}, {180.0f, 90.0f}), tilesize);
  tilednodes_.reserve(tiles.TileCount() * .3f);

  // Iterate through the OSM ways
  uint32_t edgeindex = 0;
  uint64_t startnodeid;
  GraphId graphid;
  //TODO: try with mmap turned on at some point
  sequence<OSMWay> ways(osmdata.ways_file, false, false);
  sequence<OSMWayNode> references(osmdata.way_node_references_file, false, false);
  sequence<Edge> edges(edges_file_, true, false);

  //for each way traversed via the node refs
  size_t current_way_node_index = 0;
  while (current_way_node_index < references.size()) {
    //grab the way and its first node
    const auto first_way_node = *references[current_way_node_index];
    const auto first_way_node_index = current_way_node_index;
    const auto way = *ways[first_way_node.way_index];

    // Get the OSM node information for the first node of the way
    startnodeid = first_way_node.node_id;

    // If a graph Node exists add an edge to it, otherwise construct a
    // graph Node with an initial edge and add it to the appropriate tile.
    auto it = nodes_.find(startnodeid);
    if (it == nodes_.end()) {
      graphid = AddNodeToTile(startnodeid, first_way_node.node, edgeindex, way.link());
    }
    else {
      graphid = it->second;
      GetNode(graphid).AddEdge(edgeindex, way.link());
    }

    // Start an edge at the first node of the way. Add the node lat,lng
    // to the list.
    Edge edge = Edge::make_edge(graphid, first_way_node.way_index, current_way_node_index, way);


    // Iterate through the nodes of the way until we find an intersection
    while(current_way_node_index < references.size()) {
      //check if we are done with this way, ie we are started on the next way
      const auto way_node = *references[++current_way_node_index];

      // Increment the count for this edge
      edge.attributes.llcount++;

      // If a is an intersection or the end of the way
      // it's a node of the road network graph
      if (way_node.node.intersection()) {
        // End the current edge and add its edge index to the node
        // If a graph node exists add an edge to it, otherwise construct a
        // graph node, add an edge and add it to the map
        auto it = nodes_.find(way_node.node_id);
        if (it == nodes_.end()) {
          graphid = AddNodeToTile(way_node.node_id, way_node.node, edgeindex, way.link());
        }// Add the edgeindex to the node (unless this is a loop with same start and end node Ids)
        else if (startnodeid != way_node.node_id) {
          graphid = it->second;
          GetNode(graphid).AddEdge(edgeindex, way.link());
        }

        // Set the target (end) node of the edge
        edge.targetnode_ = graphid;

        // Add the edge to the list of edges
        edges.push_back(edge);
        edgeindex++;

        // Start a new edge if this is not the last node in the way.
        // We can reuse the index of the latlng added above
        if (current_way_node_index - first_way_node_index < way.node_count() - 1) {
          startnodeid = way_node.node_id;
          edge = Edge::make_edge(graphid, way_node.way_index, current_way_node_index, way);
          GetNode(graphid).AddEdge(edgeindex, way.link());
        }// This was the last shape point in a dead end way so go to the next
        else {
          ++current_way_node_index;
          break;
        }
      }// if this edge has a signal not at a intersection
      else if (way_node.node.traffic_signal()) {
        edge.attributes.traffic_signal = true;
        edge.attributes.forward_signal = way_node.node.forward_signal();
        edge.attributes.backward_signal = way_node.node.backward_signal();
      }
    }
  }

  // Shrink the latlngs vector and the edges vector to fit. Iterate through
  // the tilednodes and shrink vectors
  for (auto& tile : tilednodes_) {
    tile.second.shrink_to_fit();
  }

  LOG_INFO("Constructed " + std::to_string(edges.size()) + " edges and "
            + std::to_string(nodes_.size()) + " nodes");
  LOG_INFO("LatLng count for all edges: " + std::to_string(references.size()));
}

// Create the extended node information mapped by the node's GraphId.
// This is needed since we do not keep osmnodeid around.
void GraphBuilder::CreateNodeMaps(const OSMData& osmdata) {
  node_exit_to_.reserve(osmdata.node_exit_to.size());
  for (const auto& it : osmdata.node_exit_to) {
    const auto nd = nodes_.find(it.first);
    if (nd == nodes_.end()) {
      LOG_INFO("exit_to on a non-graph node");
    } else {
      node_exit_to_[nd->second] = it.second;
    }
  }
  node_ref_.reserve(osmdata.node_ref.size());
  for (const auto& it : osmdata.node_ref) {
    const auto nd = nodes_.find(it.first);
    if (nd == nodes_.end()) {
      LOG_INFO("node ref on a non-graph node");
    } else {
      node_ref_[nd->second] = it.second;
    }
  }
  node_name_.reserve(osmdata.node_name.size());
  for (const auto& it : osmdata.node_name) {
    const auto nd = nodes_.find(it.first);
    if (nd == nodes_.end()) {
      LOG_INFO("node name on a non-graph node");
    } else {
      node_name_[nd->second] = it.second;
    }
  }
}

// Create the extended node information mapped by the node's GraphId.
// This is needed since we do not keep osmnodeid around.
void GraphBuilder::UpdateRestrictions(OSMData& osmdata) {
  for (auto& rst : osmdata.restrictions) {
    const auto nd = nodes_.find(rst.second.via());
    if (nd == nodes_.end()) {
      // TODO - log these as data issues??
      LOG_ERROR("Restriction Via node on a non-graph node: from wayid = "
           + std::to_string(rst.first));
    } else {
      rst.second.set_via(nd->second);
    }
  }
}

// Gets the most important class among the node's edges
uint32_t GraphBuilder::GetBestNonLinkClass(const Node& node, sequence<Edge>& edges) const {
  uint32_t bestrc = kAbsurdRoadClass;
  for (auto idx : node.edges) {
    const Edge edge = *edges[idx];
    if (!edge.attributes.link) {
      if (edge.attributes.importance < bestrc)
        bestrc = edge.attributes.importance;
    }
  }
  return bestrc;
}

// Reclassify links (ramps and turn channels).
void GraphBuilder::ReclassifyLinks(const std::string& ways_file) {
  uint32_t count = 0;
  std::unordered_set<GraphId> visitedset;  // Set of visited nodes
  std::unordered_set<GraphId> expandset;   // Set of nodes to expand
  std::list<uint32_t> linkedgeindexes;     // Edge indexes to reclassify
  sequence<OSMWay> ways(ways_file, false, false);
  sequence<Edge> edges(edges_file_, false, false);

  for (const auto& tile : tilednodes_) {
    if (tile.second.size() == 0) {
      continue;
    }

    for (const auto& node : tile.second) {
      GraphId nodeid(tile.first.tileid(), tile.first.level(), 0);
      if (node.link_edge() && node.non_link_edge()) {
        // Get the highest classification of non-link edges at this node
        uint32_t beststartrc = GetBestNonLinkClass(node, edges);

        // Expand from all link edges
        for (auto startedgeindex : node.edges) {
          // Get the edge information. Skip non-link edges
          const Edge startedge = *edges[startedgeindex];
          if (!startedge.attributes.link) {
            continue;
          }

          // Clear the sets and edge list
          visitedset.clear();
          expandset.clear();
          linkedgeindexes.clear();

          // Add start edge to list of links edges to potentially reclassify
          linkedgeindexes.push_back(startedgeindex);

          // If the first end node contains a non-link edge we compute the best
          // classification. If not we add the end node to the expand set.
          uint32_t bestendrc = kAbsurdRoadClass;
          GraphId endnode = (startedge.sourcenode_ == nodeid) ?
              startedge.targetnode_ : startedge.sourcenode_;
          Node& firstendnode = GetNode(endnode);
          if (firstendnode.non_link_edge()) {
            bestendrc = GetBestNonLinkClass(firstendnode, edges);
          } else {
            expandset.insert(endnode);
          }

          // Expand edges until all paths reach a node that has a non-link
          for (uint32_t n = 0; n < 512; n++) {
            // Once expand list is empty - mark all link edges encountered
            // with the specified classification / importance and break out
            // of this loop (can still expand other ramp edges
            // from the starting node
            if (expandset.empty()) {
              // Make sure this connects...
              if (bestendrc == kAbsurdRoadClass)  {
                stats_->AddIssue(kUnconnectedLinkEdge, GraphId(),
                               (*ways[startedge.wayindex_]).way_id(), 0);
              } else {
                // Set to the lower of the 2 best road classes (start and end).
                // Apply this to each of the link edges
                uint32_t rc = std::max(beststartrc, bestendrc);
                for (auto idx : linkedgeindexes) {
                  sequence_element<Edge> element = edges[idx];
                  auto edge = *element;
                  if (rc > edge.attributes.importance) {
                    edge.attributes.importance = rc;
                    element = edge;
                    count++;
                  }
                }
              }
              break;
            }

            // Get the node off of the expand list and add it to the visited list
            GraphId expandnode = *expandset.begin();
            expandset.erase(expandset.begin());
            visitedset.insert(expandnode);

            // Expand all edges from this node
            Node& nd = GetNode(expandnode);
            for (auto edgeindex : nd.edges) {
              // Do not allow use of the start edge
              if (edgeindex == startedgeindex) {
                continue;
              }

              // Add this edge (it should be a link edge) and get its end node
              const Edge nextedge = *edges[edgeindex];
              if (!nextedge.attributes.link) {
                LOG_ERROR("Expanding onto non-link edge!");
                continue;
              }
              GraphId nextendnode = (nextedge.sourcenode_ == expandnode) ?
                      nextedge.targetnode_ : nextedge.sourcenode_;
              linkedgeindexes.push_back(edgeindex);
              Node& endnd = GetNode(nextendnode);

              // If the end node contains any non-links find the best
              // classification - do not expand from this node
              if (endnd.non_link_edge()) {
                uint32_t rc = GetBestNonLinkClass(endnd, edges);
                if (rc < bestendrc) {
                  bestendrc = rc;
                }
              } else if (visitedset.find(nextendnode) == visitedset.end()) {
                // Add to the expand set if not in the visited set
                expandset.insert(nextendnode);
              }
            }
          }
        }
      }

      // Increment the node GraphId for the next node
      nodeid++;
    }
  }
  LOG_INFO((boost::format("Reclassify Links: Count %1%") % count).str());
}


namespace {

class graphbuilder : public GraphBuilder {
 public:
  using GraphBuilder::CreateExitSignInfoList;
  using GraphBuilder::GetRef;
};

const Node& GetNode(const GraphId& nodeid,
             const std::unordered_map<GraphId, std::vector<Node> >& nodes) {
  return nodes.find(nodeid.Tile_Base())->second.at(nodeid.id());
 // return nodes[nodeid.Tile_Base()][nodeid.id()];
}

// Test if this is a "not thru" edge. These are edges that enter a region that
// has no exit other than the edge entering the region
bool IsNoThroughEdge(const GraphId& startnode, const GraphId& endnode,
             const uint32_t startedgeindex,
             const std::unordered_map<GraphId, std::vector<Node>>& nodes,
             sequence<Edge>& edges) {
  // Add the end node Id to the set of nodes to expand
  std::unordered_set<GraphId> visitedset;
  std::unordered_set<GraphId> expandset;
  expandset.insert(endnode);

  // Expand edges until exhausted, the maximum number of expansions occur,
  // or end up back at the starting node. No node can be visited twice.
  for (uint32_t n = 0; n < kMaxNoThruTries; n++) {
    // If expand list is exhausted this is "not thru"
    if (expandset.empty()) {
      return true;
    }

    // Get the node off of the expand list and add it to the visited list.
    // Expand edges from this node.
    GraphId node = *expandset.begin();
    expandset.erase(expandset.begin());
    visitedset.emplace(node);
    const Node& nd = GetNode(node, nodes);
    for (const auto& edgeindex : nd.edges) {
      if (edgeindex == startedgeindex) {
        // Do not allow use of the start edge
        continue;
      }

      // Return false if we have returned back to the start node or we
      // encounter a tertiary road (or better)
      const Edge edge = *edges[edgeindex];
      GraphId nextendnode = (edge.sourcenode_ == node) ?
                edge.targetnode_ : edge.sourcenode_;
      if (nextendnode == startnode ||
          edge.attributes.importance <=
          static_cast<uint32_t>(RoadClass::kTertiary)) {
        return false;
      }

      // Add to the expand set if not in the visited set
      if (visitedset.find(nextendnode) == visitedset.end()) {
        expandset.insert(nextendnode);
      }
    }
  }
  return false;
}

/**
 * Test if a pair of one-way edges exist at the node. One must be
 * inbound and one must be outbound. The current edge is skipped.
 */
bool OnewayPairEdgesExist(const GraphId& nodeid,
                          const Node& node,
                          const uint32_t edgeindex,
                          const uint64_t wayid,
                          sequence<Edge>& edges,
                          sequence<OSMWay>& ways) {
  // Iterate through the edges from this node. Skip the one with
  // the specified edgeindex
  uint32_t idx;
  bool forward;
  bool inbound  = false;
  bool outbound = false;
  for (const auto idx : node.edges) {
    if (idx == edgeindex) {
      continue;
    }

    // Get the edge and way.
    const Edge edge = *edges[idx];
    const OSMWay &w = ways[edge.wayindex_];

    // Skip if this has matching way Id or a link (ramps/turn channel)
    if (w.way_id() == wayid || edge.attributes.link) {
      continue;
    }

    // Check if edge is forward or reverse
    forward = (edge.sourcenode_ == nodeid);

    // Check if this is oneway inbound
    if ( (forward && !w.auto_forward() &&  w.auto_backward()) ||
        (!forward &&  w.auto_forward() && !w.auto_backward())) {
      inbound = true;
    }

    // Check if this is oneway outbound
    if ( (forward &&  w.auto_forward() && !w.auto_backward()) ||
        (!forward && !w.auto_forward() &&  w.auto_backward())) {
      outbound = true;
    }
  }
  return (inbound && outbound);
}

bool IsIntersectionInternal(const GraphId& startnode, const GraphId& endnode,
                const uint32_t edgeindex, const uint64_t wayid,
                const float length,
                const std::unordered_map<GraphId, std::vector<Node>>& nodes,
                sequence<Edge>& edges,
                sequence<OSMWay>& ways) {
  // Limit the length of intersection internal edges
  if (length > kMaxInternalLength) {
    return false;
  }

  // Both end nodes must connect to at least 3 edges
  const Node& node1 = GetNode(startnode, nodes);
  if (node1.edge_count() < 3) {
    return false;
  }
  const Node& node2 = GetNode(endnode, nodes);
  if (node2.edge_count() < 3) {
    return false;
  }

  // Each node must have a pair of oneways (one inbound and one outbound).
  // Exclude links (ramps/turn channels)
  if (!OnewayPairEdgesExist(startnode, node1, edgeindex, wayid, edges, ways) ||
      !OnewayPairEdgesExist(endnode, node2, edgeindex, wayid, edges, ways)) {
    return false;
  }

  // Assume this is an intersection internal edge
  return true;
}

/**
 * Get the use for a link (either a kRamp or kTurnChannel)
 * TODO - validate logic with some real world cases.
 */
Use GetLinkUse(const uint32_t edgeindex, const RoadClass rc,
               const float length, const GraphId& startnode,
               const GraphId& endnode,
               const std::unordered_map<GraphId, std::vector<Node>>& nodes,
               sequence<Edge>& edges) {
  // Assume link that has highway = motorway or trunk is a ramp.
  // Also, if length is > kMaxTurnChannelLength we assume this is a ramp
  if (rc == RoadClass::kMotorway || rc == RoadClass::kTrunk ||
      length > kMaxTurnChannelLength) {
    return Use::kRamp;
  }

  // TODO - if there is a exit sign or exit number present this is
  // considered kRamp. Do we have this information anywhere yet?

  // Both end nodes have to connect to a non-link edge. If either end node
  // connects only to "links" this likely indicates a split or fork,
  // which are not so prevalent in turn channels.
  const Node& startnd = GetNode(startnode, nodes);
  const Node& endnd   = GetNode(endnode, nodes);
  if (startnd.non_link_edge() && endnd.non_link_edge()) {
    // If either end node connects to another link then still
    // call it a ramp. So turn channels are very short and ONLY connect
    // to non-link edges without any exit signs.
    for (auto idx : startnd.edges) {
      if (idx != edgeindex && (*edges[idx]).attributes.link) {
        return Use::kRamp;
      }
    }
    for (auto idx : endnd.edges) {
      if (idx != edgeindex && (*edges[idx]).attributes.link) {
        return Use::kRamp;
      }
    }
    turnchannelcount++;
    return Use::kTurnChannel;
  }
  else {
    return Use::kRamp;
  }
}

float UpdateLinkSpeed(const Use use, const RoadClass rc, const float spd) {
  if (use == Use::kTurnChannel) {
    return spd * 1.25f;
  } else if (use == Use::kRamp) {
    if (rc == RoadClass::kMotorway) {
      return 95.0f;
    } else if (rc == RoadClass::kTrunk) {
      return 80.0f;
    } else if (rc == RoadClass::kPrimary) {
      return 65.0f;
    } else if (rc == RoadClass::kSecondary) {
      return 50.0f;
    } else if (rc == RoadClass::kTertiary) {
      return 40.0f;
    } else if (rc == RoadClass::kUnclassified) {
      return 35.0f;
    } else {
      return 25.0f;
    }
  }
  return spd;
}

struct DuplicateEdgeInfo {
  uint32_t edgeindex;
  uint32_t length;

  DuplicateEdgeInfo() : edgeindex(0), length(0) { }
  DuplicateEdgeInfo(const uint32_t idx, const uint32_t l)
      : edgeindex(idx),
        length(l) {
  }
};

void CheckForDuplicates(const GraphId& nodeid, const Node& node,
                const std::vector<uint32_t>& edgelengths,
                const std::unordered_map<GraphId, std::vector<Node>>& nodes,
                const std::vector<Edge>& edges,
                const std::vector<OSMWay>& ways, std::atomic<DataQuality*>& stats) {
  uint32_t edgeindex;
  GraphId endnode;
  std::unordered_map<GraphId, DuplicateEdgeInfo> endnodes;
  uint32_t n = 0;
  for (auto edgeindex : node.edges) {
    const Edge& edge = edges[edgeindex];
    if (edge.sourcenode_ == nodeid) {
      endnode = edge.targetnode_;
    } else {
      endnode = edge.sourcenode_;
    }

    // Check if the end node is already in the set of edges from this node
    const auto en = endnodes.find(endnode);
    if (en != endnodes.end() && en->second.length == edgelengths[n]) {
      uint64_t wayid1 = ways[edges[en->second.edgeindex].wayindex_].way_id();
      uint64_t wayid2 = ways[edges[edgeindex].wayindex_].way_id();
      (*stats).AddIssue(kDuplicateWays, GraphId(), wayid1, wayid2);
    } else {
      endnodes.emplace(std::piecewise_construct,
                       std::forward_as_tuple(endnode),
                       std::forward_as_tuple(edgeindex, edgelengths[n]));
    }
    n++;
  }
}

uint32_t CreateSimpleTurnRestriction(const uint64_t wayid, const uint32_t edgeindex,
                 GraphTileBuilder& graphtile,
                 const GraphId& endnode, sequence<Edge>& edges,
                 const std::unordered_map<GraphId, std::vector<Node> >& nodes,
                 const OSMData& osmdata, sequence<OSMWay>& ways) {
  auto res = osmdata.restrictions.equal_range(wayid);
  if (res.first == osmdata.restrictions.end()) {
    return 0;
  }

  // Edge is the from edge of a restriction. Find all TRs (if any)
  // through the target (end) node of this directed edge.
  std::vector<OSMRestriction> trs;
  for (auto r = res.first; r != res.second; ++r) {
    if (r->second.via_graphid() == endnode) {
      if (r->second.day_on() != DOW::kNone) {
        timedrestrictions++;
      } else {
        trs.push_back(r->second);
      }
    }
  }
  if (trs.empty()) {
    return 0;
  }

  // Get the way Ids of the edges at the endnode
  std::vector<uint64_t> wayids;
  const Node& node = GetNode(endnode, nodes);
  for (auto edgeindex : node.edges) {
    wayids.push_back((*ways[(*edges[edgeindex]).wayindex_]).way_id());
  }

  // There are some cases where both ONLY and NO restriction types are
  // present. Allow this. Iterate through all restrictions and set the
  // restriction mask to include the indexes of restricted turns.
  uint32_t mask = 0;
  for (const auto& tr : trs) {
    switch (tr.type()) {
    case RestrictionType::kNoLeftTurn:
    case RestrictionType::kNoRightTurn:
    case RestrictionType::kNoStraightOn:
    case RestrictionType::kNoUTurn:
      // Iterate through the edge wayIds until the matching to way Id is found
      for (uint32_t idx = 0, n = wayids.size(); idx < n; idx++) {
        if (wayids[idx] == tr.to()) {
          mask |= (1 << idx);
          break;
        }
      }
      break;

    case RestrictionType::kOnlyRightTurn:
    case RestrictionType::kOnlyLeftTurn:
    case RestrictionType::kOnlyStraightOn:
      // Iterate through the edge wayIds - any non-matching edge is added
      // to the turn restriction
      for (uint32_t idx = 0, n = wayids.size(); idx < n; idx++) {
        if (wayids[idx] != tr.to()) {
          mask |= (1 << idx);
        }
      }
      break;
    }
  }

  // Return the restriction mask
  return mask;
}

void BuildTileSet(
    std::unordered_map<GraphId, std::vector<Node> >::const_iterator tile_start,
    std::unordered_map<GraphId, std::vector<Node> >::const_iterator tile_end,
    const std::unordered_map<GraphId, std::vector<Node> >& nodes,
    const std::string& edges_file,
    const baldr::TileHierarchy& hierarchy,
    const OSMData& osmdata,
    const std::unordered_map<baldr::GraphId, std::string>& node_ref,
    const std::unordered_map<baldr::GraphId, std::string>& node_exit_to,
    const std::unordered_map<baldr::GraphId, std::string>& node_name,
    std::promise<size_t>& result) {

  std::string thread_id = static_cast<std::ostringstream&>(std::ostringstream()
        << std::this_thread::get_id()).str();
  LOG_INFO("Thread " + thread_id + " started");

  // TODO: try using mmap here for speed up
  sequence<OSMWay> ways(osmdata.ways_file, false, false);
  sequence<OSMWayNode> way_nodes(osmdata.way_node_references_file, false, false);
  sequence<Edge> edges(edges_file, false, false);

  // Method to get the shape for an edge - since LL is stored as a pair of
  // floats we need to change into PointLL to get length of an edge
  const auto EdgeShape = [&way_nodes](size_t idx, const size_t count) {
    std::vector<PointLL> shape;
    shape.reserve(count);
    for (size_t i = 0; i < count; ++i) {
      auto node = (*way_nodes[idx++]).node;
      shape.emplace_back(node.lng, node.lat);
    }
    return shape;
  };

  // Get the lat,lng of the node
  const auto GetLL = [&way_nodes] (const size_t idx) {
    auto node = (*way_nodes[idx]).node;
    return PointLL(node.lng, node.lat);
  };

  // A place to keep information about what was done
  size_t written = 0;

  // For each tile in the task
  bool added = false;

  for(; tile_start != tile_end; ++tile_start) {
    try {
      // What actually writes the tile
      GraphTileBuilder graphtile;

      // Iterate through the nodes
      uint32_t idx = 0;                 // Current directed edge index
      uint32_t directededgecount = 0;
      GraphId nodeid = tile_start->first.Tile_Base();
      for (const Node& node : tile_start->second) {
        // Get the node lat,lng. Use the first edge from the node.
        PointLL node_ll;
        const Edge node_edge = *edges[node.edges.front()];
        if (node_edge.sourcenode_ == nodeid) {
          // Forward direction - use first lat,lng of the edge
          node_ll = GetLL(node_edge.llindex_);
        } else {
          // Reverse direction - use last lat,lng of the edge
          node_ll = GetLL(node_edge.llindex_ + node_edge.attributes.llcount-1);
        }

        // Look for potential duplicates
        // TODO - need to make stats thread safe
//        CheckForDuplicates(nodeid, node, edgelengths, nodes, edges,
//                           osmdata.ways, stats);

        // Build directed edges. Track the best classification/importance
        // of outbound edges from this node.
        uint32_t n = 0;
        uint32_t driveable = 0;
        RoadClass bestclass = RoadClass::kServiceOther;
        std::vector<DirectedEdgeBuilder> directededges;
        for (auto edgeindex : node.edges) {
          // Get the edge and way
          const Edge edge = edges[edgeindex];
          const OSMWay w = *ways[edge.wayindex_];

          // Get the 2 end nodes of the edge
          const Node& nodea = GetNode(edge.sourcenode_, nodes);
          const Node& nodeb = GetNode(edge.targetnode_, nodes);

          // Get the shape for the edge and compute its length
          auto shape = EdgeShape(edge.llindex_, edge.attributes.llcount);
          uint32_t length = static_cast<uint32_t>(PointLL::Length(shape) + .5f);

          // Determine orientation along the edge (forward or reverse between
          // the 2 nodes). Check for edge error.
          bool forward;
          GraphId source, target;
          if (edge.sourcenode_ == nodeid) {
            forward = true;
            source = edge.sourcenode_;
            target = edge.targetnode_;
          } else if (edge.targetnode_ == nodeid) {
            forward = false;
            source = edge.targetnode_;
            target = edge.sourcenode_;
          } else {
            // ERROR!!!
            LOG_ERROR((boost::format("WayID =  %1% Edge Index = %2% Edge nodes %3% and %4% did not match the OSM node Id %5%")
              % w.way_id() % edgeindex %  edge.sourcenode_  % edge.targetnode_ % nodeid).str());
          }

          // Increment driveable count if edge is driveable in either direction
          if (edge.attributes.driveableforward ||
              edge.attributes.driveablereverse) {
            driveable++;
          }

          // Check for not_thru edge (only on low importance edges)
          bool not_thru = false;
          if (edge.attributes.importance >
<<<<<<< HEAD
              static_cast<uint32_t>(RoadClass::kTertiaryUnclassified)) {
            not_thru = IsNoThroughEdge(source, target, edgeindex, nodes, edges);
=======
              static_cast<uint32_t>(RoadClass::kTertiary)) {
            not_thru = IsNoThroughEdge(source, target, edgeindex,
                             nodes, edges);
>>>>>>> 59f9e398
          }

          // Test if an internal intersection edge
          bool internal = IsIntersectionInternal(source, target, edgeindex, w.way_id(), length, nodes, edges, ways);

          // If link is set test to see if we can infer that the edge
          // is a turn channel. Update speed for link edges.
          float speed = w.speed();
          RoadClass rc = static_cast<RoadClass>(edge.attributes.importance);
          Use use = w.use();
          if (w.link()) {
//            if (use != Use::kNone) {
//              (*stats).AddIssue(kIncompatibleLinkUse, GraphId(), w.way_id(), 0);
 //           }
            use   = GetLinkUse(edgeindex, rc, length, edge.sourcenode_, edge.targetnode_, nodes, edges);
            speed = UpdateLinkSpeed(use, rc, w.speed());
          }

          // Handle simple turn restrictions that originate from this
          // directed edge
          uint32_t restrictions = CreateSimpleTurnRestriction(w.way_id(), idx, graphtile, target, edges, nodes, osmdata, ways);
          if (restrictions != 0) {
            simplerestrictions++;
          }

          bool has_signal = false;
          // traffic signal exists at an intersection node
          if (!forward && node.traffic_signal())
            has_signal = true;
          // traffic signal exists at a non-intersection node
          // forward signal must exist if forward direction and vice versa.
          // if forward and backward signal flags are not set then only set for oneways.
          else if (edge.attributes.traffic_signal) {
            if ((forward && edge.attributes.forward_signal) || (!forward && edge.attributes.backward_signal) ||
                (w.oneway() && !edge.attributes.forward_signal && !edge.attributes.backward_signal))
              has_signal = true;
          }

          // Add a directed edge and get a reference to it
          directededges.emplace_back(w, target, forward, length,
                        speed, use, not_thru, internal, rc, n, has_signal, restrictions);
          DirectedEdgeBuilder& directededge = directededges.back();

          // Update the node's best class
          bestclass = std::min(bestclass, directededge.classification());

          // Check for updated ref from relations.
          std::string ref;
          auto iter = osmdata.way_ref.find(w.way_id());
          if (iter != osmdata.way_ref.end()) {
            if (w.ref_index() != 0)
              ref = graphbuilder::GetRef(osmdata.ref_offset_map.name(w.ref_index()),iter->second);
          }

          // Add edge info to the tile and set the offset in the directed edge
          uint32_t edge_info_offset = graphtile.AddEdgeInfo(
            edgeindex, source, target, shape,
            w.GetNames(ref, osmdata.ref_offset_map, osmdata.name_offset_map),
            added);
          directededge.set_edgeinfo_offset(edge_info_offset);

          // TODO - update logic so we limit the CreateExitSignInfoList calls
          // TODO - Also, we will have to deal with non ramp signs
          // Any exits for this directed edge? is auto and oneway?
          std::vector<SignInfo> exits = graphbuilder::CreateExitSignInfoList(
                    source, node, w, osmdata, node_ref, node_exit_to, node_name);
          if (!exits.empty() && directededge.forwardaccess()
               && directededge.use() == Use::kRamp) {
            graphtile.AddSigns(idx, exits);
            directededge.set_exitsign(true);
          }

          // Increment the directed edge index within the tile
          idx++;
          n++;

          // Add to general statistics
//          (*stats).AddStats(tile_start->first, directededge);
        }

        // Set the node lat,lng, index of the first outbound edge, and the
        // directed edge count from this edge and the best road class
        // from the node. Increment directed edge count.
        NodeInfoBuilder nodebuilder(node_ll, directededgecount,
                                    node.edge_count(), driveable,
                                    bestclass, node.access_mask(), node.type(),
                                    (node.edge_count() == 1),
                                    node.traffic_signal());

        directededgecount += node.edge_count();

        // Add node and directed edge information to the tile
        graphtile.AddNodeAndDirectedEdges(nodebuilder, directededges);

        // Increment nodeid
        nodeid++;
      }

      // Write the actual tile to disk
      graphtile.StoreTileData(hierarchy, tile_start->first);

      // Made a tile
      LOG_INFO((boost::format("Thread %1% wrote tile %2%: %3% bytes") % thread_id % tile_start->first % graphtile.size()).str());
      written += graphtile.size();
    }// Whatever happens in Vegas..
    catch(std::exception& e) {
      // ..gets sent back to the main thread
      result.set_exception(std::current_exception());
      LOG_ERROR((boost::format("Thread %1% failed tile %2%: %3%") % thread_id % tile_start->first % e.what()).str());
      return;
    }
  }
  // Let the main thread see how this thread faired
  result.set_value(written);
}

}

// Get highway refs from relations
std::string GraphBuilder::GetRef(const std::string& way_ref,
                                 const std::string& relation_ref) {
  bool found = false;
  std::string refs;
  std::vector<std::string> way_refs = GetTagTokens(way_ref); // US 51;I 57
  std::vector<std::string> refdirs = GetTagTokens(relation_ref);// US 51|north;I 57|north
  for (auto& ref : way_refs) {
    found = false;
    for (const auto& refdir : refdirs) {
      std::vector<std::string> tmp = GetTagTokens(refdir,'|'); // US 51|north
      if (tmp.size() == 2) {
        if (tmp[0] == ref) { // US 51 == US 51
          if (!refs.empty())
            refs += ";" + ref + " " + tmp[1];// ref order of the way wins.
          else
            refs = ref + " " + tmp[1];
          found = true;
          break;
        }
      }
    }

    if (!found) {   // no direction found in relations for this ref
      if (!refs.empty())
        refs += ";" + ref;
      else
        refs = ref;
    }
  }
  return refs;
}

std::vector<SignInfo> GraphBuilder::CreateExitSignInfoList(
    const GraphId& nodeid, const Node& node, const OSMWay& way,
    const OSMData& osmdata,
    const std::unordered_map<baldr::GraphId, std::string>& node_ref,
    const std::unordered_map<baldr::GraphId, std::string>& node_exit_to,
    const std::unordered_map<baldr::GraphId, std::string>& node_name) {

  std::vector<SignInfo> exit_list;

  ////////////////////////////////////////////////////////////////////////////
  // NUMBER

  // Exit sign number
  if (way.junction_ref_index() != 0) {
    exit_list.emplace_back(Sign::Type::kExitNumber,
            osmdata.ref_offset_map.name(way.junction_ref_index()));
  }  else if (node.ref()) {
    exit_list.emplace_back(Sign::Type::kExitNumber,
            node_ref.find(nodeid)->second);
  }

  ////////////////////////////////////////////////////////////////////////////
  // BRANCH

  bool has_branch = false;

  // Exit sign branch refs
  if (way.destination_ref_index() != 0) {
    has_branch = true;
    std::vector<std::string> branch_refs = GetTagTokens(
        osmdata.ref_offset_map.name(way.destination_ref_index()));
    for (auto& branch_ref : branch_refs) {
      exit_list.emplace_back(Sign::Type::kExitBranch, branch_ref);
    }
  }

  // Exit sign branch road names
  if (way.destination_street_index() != 0) {
    has_branch = true;
    std::vector<std::string> branch_streets = GetTagTokens(
        osmdata.name_offset_map.name(way.destination_street_index()));
    for (auto& branch_street : branch_streets) {
      exit_list.emplace_back(Sign::Type::kExitBranch, branch_street);
    }
  }

  ////////////////////////////////////////////////////////////////////////////
  // TOWARD

  bool has_toward = false;

  // Exit sign toward refs
  if (way.destination_ref_to_index() != 0) {
    has_toward = true;
    std::vector<std::string> toward_refs = GetTagTokens(
        osmdata.ref_offset_map.name(way.destination_ref_to_index()));
    for (auto& toward_ref : toward_refs) {
      exit_list.emplace_back(Sign::Type::kExitToward, toward_ref);
    }
  }

  // Exit sign toward streets
  if (way.destination_street_to_index() != 0) {
    has_toward = true;
    std::vector<std::string> toward_streets = GetTagTokens(
        osmdata.name_offset_map.name(way.destination_street_to_index()));
    for (auto& toward_street : toward_streets) {
      exit_list.emplace_back(Sign::Type::kExitToward, toward_street);
    }
  }

  // Exit sign toward locations
  if (way.destination_index() != 0) {
    has_toward = true;
    std::vector<std::string> toward_names = GetTagTokens(
        osmdata.name_offset_map.name(way.destination_index()));
    for (auto& toward_name : toward_names) {
      exit_list.emplace_back(Sign::Type::kExitToward, toward_name);
    }
  }

  ////////////////////////////////////////////////////////////////////////////
  // Process exit_to only if other branch or toward info does not exist
  if (!has_branch && !has_toward) {
    if (node.exit_to()) {

      std::string tmp;
      std::size_t pos;
      std::vector<std::string> exit_tos = GetTagTokens(
          node_exit_to.find(nodeid)->second);
      for (auto& exit_to : exit_tos) {

        tmp = exit_to;

        boost::algorithm::to_lower(tmp);

        //remove the "To" For example:  US 11;To I 81;Carlisle;Harrisburg
        if (boost::starts_with(tmp, "to ")) {
            exit_list.emplace_back(Sign::Type::kExitToward, exit_to.substr(3));
            continue;
        }
        //remove the "Toward" For example:  US 11;Toward I 81;Carlisle;Harrisburg
        if (boost::starts_with(tmp, "toward ")) {
            exit_list.emplace_back(Sign::Type::kExitToward, exit_to.substr(7));
            continue;
        }

        std::size_t found = tmp.find(" to ");

        //Default to kToward if found twice or "toward" found as well; otherwise, <branch> to <toward>
        //For example:  I 95 to I 695
        if (found != std::string::npos &&
           (tmp.find(" to ",found+4) == std::string::npos && tmp.find(" toward ") == std::string::npos)) {

            exit_list.emplace_back(Sign::Type::kExitBranch, exit_to.substr(0,found));

            exit_list.emplace_back(Sign::Type::kExitToward, exit_to.substr(found+4));
            continue;
        }

        found = tmp.find(" toward ");

        //Default to kToward if found twice or "to" found as well; otherwise, <branch> toward <toward>
        //For example:  I 95 to I 695
        if (found != std::string::npos &&
            (tmp.find(" toward ",found+8) == std::string::npos && tmp.find(" to ") == std::string::npos)) {

          exit_list.emplace_back(Sign::Type::kExitBranch, exit_to.substr(0,found));

          exit_list.emplace_back(Sign::Type::kExitToward, exit_to.substr(found+8));
          continue;
        }

        //default to toward.
        exit_list.emplace_back(Sign::Type::kExitToward, exit_to);
      }
    }
  }

  ////////////////////////////////////////////////////////////////////////////
  // NAME

  // Exit sign name
  if (node.name()) {
    std::vector<std::string> names = GetTagTokens(
            node_name.find(nodeid)->second);
    for (auto& name : names) {
      exit_list.emplace_back(Sign::Type::kExitName, name);
    }
  }

  return exit_list;
}

// Build tiles for the local graph hierarchy
void GraphBuilder::BuildLocalTiles(const uint8_t level, const OSMData& osmdata) const {
  // A place to hold worker threads and their results, be they exceptions or otherwise
  std::vector<std::shared_ptr<std::thread> > threads(threads_);
  // A place to hold the results of those threads, be they exceptions or otherwise
  std::vector<std::promise<size_t> > results(threads.size());
  // Divvy up the work
  size_t floor = tilednodes_.size() / threads.size();
  size_t at_ceiling = tilednodes_.size() - (threads.size() * floor);
  std::unordered_map<GraphId, std::vector<Node> >::const_iterator tile_start, tile_end = tilednodes_.begin();

  // Atomically pass around stats info
  LOG_INFO(std::to_string(tilednodes_.size()) + " tiles");
  for (size_t i = 0; i < threads.size(); ++i) {
    // Figure out how many this thread will work on (either ceiling or floor)
    size_t tile_count = (i < at_ceiling ? floor + 1 : floor);
    // Where the range begins
    tile_start = tile_end;
    // Where the range ends
    std::advance(tile_end, tile_count);
    // Make the thread
    threads[i].reset(
      new std::thread(BuildTileSet, tile_start, tile_end, tilednodes_,
                      edges_file_, tile_hierarchy_, osmdata, node_ref_,
                      node_exit_to_, node_name_, std::ref(results[i]))
    );
  }

  // Join all the threads to wait for them to finish up their work
  for (auto& thread : threads) {
    thread->join();
  }

  // Check all of the outcomes
  for (auto& result : results) {
    // If something bad went down this will rethrow it
    try {
      auto pass_fail = result.get_future().get();
      //TODO: print out stats about how many tiles or bytes were written by the thread?
    }
    catch(std::exception& e) {
      //TODO: throw further up the chain?
    }
  }
}


}
}<|MERGE_RESOLUTION|>--- conflicted
+++ resolved
@@ -855,14 +855,8 @@
           // Check for not_thru edge (only on low importance edges)
           bool not_thru = false;
           if (edge.attributes.importance >
-<<<<<<< HEAD
-              static_cast<uint32_t>(RoadClass::kTertiaryUnclassified)) {
+              static_cast<uint32_t>(RoadClass::kTertiary)) {
             not_thru = IsNoThroughEdge(source, target, edgeindex, nodes, edges);
-=======
-              static_cast<uint32_t>(RoadClass::kTertiary)) {
-            not_thru = IsNoThroughEdge(source, target, edgeindex,
-                             nodes, edges);
->>>>>>> 59f9e398
           }
 
           // Test if an internal intersection edge
