--- conflicted
+++ resolved
@@ -42,8 +42,6 @@
       // Use CostMatrix to find costs from each location to every other location
       CostMatrix costmatrix;
       std::vector<thor::TimeDistance> td = costmatrix.SourceToTarget(correlated, correlated, reader, mode_costing, mode);
-<<<<<<< HEAD
-=======
 
       // Return an error if any locations are totally unreachable
       uint32_t idx = 0;
@@ -62,7 +60,6 @@
       }
 
       // Set time costs to send to Optimizer.
->>>>>>> 8e496700
       std::vector<float> time_costs;
       for (auto& itr : td) {
         time_costs.emplace_back(static_cast<float>(itr.time));
