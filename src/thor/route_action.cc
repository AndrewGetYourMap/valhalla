#include "thor/service.h"
#include <cstdint>

#include "midgard/logging.h"
#include "midgard/constants.h"
#include "baldr/json.h"
#include "sif/autocost.h"
#include "sif/bicyclecost.h"
#include "sif/pedestriancost.h"
#include "proto/trippath.pb.h"
#include "thor/attributes_controller.h"

using namespace valhalla;
using namespace valhalla::midgard;
using namespace valhalla::baldr;
using namespace valhalla::sif;
using namespace valhalla::thor;

<<<<<<< HEAD

=======
>>>>>>> b7134ecc
namespace valhalla {
  namespace thor {

  std::list<valhalla::odin::TripPath> thor_worker_t::route(const boost::property_tree::ptree& request, const std::string &request_str, const boost::optional<int> &date_time_type){
    parse_locations(request);
    auto costing = parse_costing(request);

    auto trippaths = (date_time_type && *date_time_type == 2) ?
        path_arrive_by(correlated, costing, request_str) :
        path_depart_at(correlated, costing, date_time_type, request_str);

    return trippaths;
  }

  thor::PathAlgorithm* thor_worker_t::get_path_algorithm(const std::string& routetype,
        const baldr::PathLocation& origin, const baldr::PathLocation& destination) {
    if (routetype == "multimodal" || routetype == "transit") {
      return &multi_modal_astar;
    } else {
      // Use A* if any origin and destination edges are the same - otherwise
      // use bidirectional A*. Bidirectional A* does not handle trivial cases
      // with oneways.
      for (auto& edge1 : origin.edges) {
        for (auto& edge2 : destination.edges) {
          if (edge1.id == edge2.id) {
            return &astar;
          }
        }
      }
      return &bidir_astar;
    }
  }

  std::vector<thor::PathInfo> thor_worker_t::get_path(PathAlgorithm* path_algorithm, baldr::PathLocation& origin,
      baldr::PathLocation& destination) {
    // Find the path. If bidirectional A* disable use of destination only
    // edges on the first pass. If there is a failure, we allow them on the
    // second pass.
    valhalla::sif::cost_ptr_t cost = mode_costing[static_cast<uint32_t>(mode)];
    if (path_algorithm == &bidir_astar) {
      cost->set_allow_destination_only(false);
    }
    auto path = path_algorithm->GetBestPath(origin, destination, reader,
                                             mode_costing, mode);
    // If path is not found try again with relaxed limits (if allowed)
    if (path.empty()) {
      if (cost->AllowMultiPass()) {
        // 2nd pass. Less aggressive hierarchy transitioning.
        path_algorithm->Clear();
        bool using_astar = (path_algorithm == &astar);
        float relax_factor = using_astar ? 16.0f : 8.0f;
        float expansion_within_factor = using_astar ? 4.0f : 2.0f;
        cost->RelaxHierarchyLimits(relax_factor, expansion_within_factor);
        cost->set_allow_destination_only(true);
        path = path_algorithm->GetBestPath(origin, destination,
                                  reader, mode_costing, mode);
      }
    }

    // All or nothing
    if(path.empty())
      throw valhalla_exception_t{442};
    return path;
  }

  std::list<valhalla::odin::TripPath> thor_worker_t::path_arrive_by(std::vector<PathLocation>& correlated, const std::string &costing, const std::string &request_str) {
    // Things we'll need
    std::vector<thor::PathInfo> path;
    std::list<valhalla::odin::TripPath> trip_paths;
    correlated.front().stoptype_ = correlated.back().stoptype_ = Location::StopType::BREAK;

    // For each pair of locations
    for(auto origin = ++correlated.rbegin(); origin != correlated.rend(); ++origin) {
      // Get the algorithm type for this location pair
      auto destination = std::prev(origin);
      thor::PathAlgorithm* path_algorithm = get_path_algorithm(costing, *origin, *destination);
      path_algorithm->Clear();

      // If we are continuing through a location we need to make sure we
      // only allow the edge that was used previously (avoid u-turns)
      if(!path.empty()) {
        auto erasure_position = std::remove_if(destination->edges.begin(), destination->edges.end(),
          [&path](const PathLocation::PathEdge& e){
            return e.id != path.front().edgeid;
        });
        destination->edges.erase(erasure_position, destination->edges.end());
      }

      // Get best path and keep it
      auto temp_path = get_path(path_algorithm, *origin, *destination);
      temp_path.swap(path);

      // Merge through legs by updating the time and splicing the lists
      if(!temp_path.empty()) {
        auto offset = path.back().elapsed_time;
        std::for_each(temp_path.begin(), temp_path.end(), [offset](PathInfo& i) { i.elapsed_time += offset; });
        if(path.back().edgeid == temp_path.front().edgeid) path.pop_back();
        path.insert(path.end(), temp_path.begin(), temp_path.end());
      }

      // Build trip path for this leg and add to the result if this
      // location is a BREAK or if this is the last location
      if (origin->stoptype_ == Location::StopType::BREAK) {
        // Move destination back to the last break and collect the throughs
        std::list<PathLocation> throughs;
        while(destination->stoptype_ != Location::StopType::BREAK) {
          throughs.push_back(*destination);
          --destination;
        }

        // Create controller for default route attributes
        AttributesController controller;

        // Form output information based on path edges
        auto trip_path = thor::TripPathBuilder::Build(controller, reader, mode_costing, path,
                                                      *origin, *destination, throughs, interrupt_callback);
        path.clear();

        // Keep the protobuf path
        trip_paths.emplace_back(std::move(trip_path));

        // Some logging
        log_admin(trip_paths.back());
      }
    }

    //return the trip paths
    return trip_paths;
  }

  std::list<valhalla::odin::TripPath> thor_worker_t::path_depart_at(std::vector<PathLocation>& correlated, const std::string &costing, const boost::optional<int> &date_time_type, const std::string &request_str) {
    // Things we'll need
    std::vector<thor::PathInfo> path;
    std::list<valhalla::odin::TripPath> trip_paths;
    correlated.front().stoptype_ = correlated.back().stoptype_ = Location::StopType::BREAK;

    // For each pair of locations
    for(auto destination = ++correlated.begin(); destination != correlated.end(); ++destination) {
      // Get the algorithm type for this location pair
      auto origin = std::prev(destination);
      thor::PathAlgorithm* path_algorithm = get_path_algorithm(costing, *origin, *destination);
      path_algorithm->Clear();

      // If we are continuing through a location we need to make sure we
      // only allow the edge that was used previously (avoid u-turns)
      if(!path.empty()) {
        auto erasure_position = std::remove_if(origin->edges.begin(), origin->edges.end(),
          [&path](const PathLocation::PathEdge& e){
            return e.id != path.back().edgeid;
        });
        origin->edges.erase(erasure_position, origin->edges.end());
      }

      // Get best path and keep it
      auto temp_path = get_path(path_algorithm, *origin, *destination);

      // Merge through legs by updating the time and splicing the lists
      if(!path.empty()) {
        auto offset = path.back().elapsed_time;
        std::for_each(temp_path.begin(), temp_path.end(), [offset](PathInfo& i) { i.elapsed_time += offset; });
        if(path.back().edgeid == temp_path.front().edgeid) path.pop_back();
        path.insert(path.end(), temp_path.begin(), temp_path.end());
      }// Didnt need to merge
      else
        path.swap(temp_path);

      // Build trip path for this leg and add to the result if this
      // location is a BREAK or if this is the last location
      if (destination->stoptype_ == Location::StopType::BREAK) {
        // Move origin back to the last break and collect the throughs
        std::list<PathLocation> throughs;
        while(origin->stoptype_ != Location::StopType::BREAK) {
          throughs.push_front(*origin);
          --origin;
        }

        // Create controller for default route attributes
        AttributesController controller;

        // Form output information based on path edges
        auto trip_path = thor::TripPathBuilder::Build(controller, reader, mode_costing, path,
                                                      *origin, *destination, throughs, interrupt_callback);
        path.clear();

        // Keep the protobuf path
        trip_paths.emplace_back(std::move(trip_path));

        // Some logging
        log_admin(trip_paths.back());
      }
    }

    //return the trip paths
    return trip_paths;
  }

  }
}<|MERGE_RESOLUTION|>--- conflicted
+++ resolved
@@ -16,10 +16,6 @@
 using namespace valhalla::sif;
 using namespace valhalla::thor;
 
-<<<<<<< HEAD
-
-=======
->>>>>>> b7134ecc
 namespace valhalla {
   namespace thor {
 
