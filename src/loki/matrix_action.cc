#include "loki/service.h"
#include "loki/search.h"

#include <boost/property_tree/info_parser.hpp>
#include <unordered_map>

#include "baldr/datetime.h"
#include "baldr/rapidjson_utils.h"
#include "midgard/logging.h"

using namespace prime_server;
using namespace valhalla::baldr;
using namespace valhalla::loki;

namespace std {
  template <>
  struct hash<loki_worker_t::ACTION_TYPE>
  {
    std::size_t operator()(const loki_worker_t::ACTION_TYPE& a) const {
      return std::hash<int>()(a);
    }
  };
}

namespace {

  // TODO: Separate matrix actions to be deprecated and replaced by sources_to_targets action
  const std::unordered_map<loki_worker_t::ACTION_TYPE, std::string> ACTION_TO_STRING {
     {loki_worker_t::ONE_TO_MANY, "one_to_many"},
     {loki_worker_t::MANY_TO_ONE, "many_to_one"},
     {loki_worker_t::MANY_TO_MANY, "many_to_many"},
     {loki_worker_t::SOURCES_TO_TARGETS, "sources_to_targets"},
     {loki_worker_t::OPTIMIZED_ROUTE, "optimized_route"}
   };

  const headers_t::value_type CORS{"Access-Control-Allow-Origin", "*"};
  const headers_t::value_type JSON_MIME{"Content-type", "application/json;charset=utf-8"};
  const headers_t::value_type JS_MIME{"Content-type", "application/javascript;charset=utf-8"};

  void check_distance(const std::vector<Location>& sources, const std::vector<Location>& targets, float matrix_max_distance, float& max_location_distance) {

    //see if any locations pairs are unreachable or too far apart
    for(const auto& source : sources){
      for(const auto& target : targets) {
        //check if distance between latlngs exceed max distance limit
        auto path_distance = source.latlng_.Distance(target.latlng_);

        //only want to log the maximum distance between 2 locations for matrix
        LOG_DEBUG("path_distance -> " + std::to_string(path_distance));
        if (path_distance >= max_location_distance) {
          max_location_distance = path_distance;
          LOG_DEBUG("max_location_distance -> " + std::to_string(max_location_distance));
        }

        if (path_distance > matrix_max_distance)
          throw valhalla_exception_t{400, 154};
        }
     }
  }
}

namespace valhalla {
  namespace loki {

<<<<<<< HEAD
    void loki_worker_t::init_matrix(ACTION_TYPE action, rapidjson::Document& request) {
      auto request_locations = GetOptionalFromRapidJson<rapidjson::Value::Array>(request, "/locations");
      auto request_sources = GetOptionalFromRapidJson<rapidjson::Value::Array>(request, "/sources");
      auto request_targets = GetOptionalFromRapidJson<rapidjson::Value::Array>(request, "/targets");
      auto& allocator = request.GetAllocator();

      //we require locations
      if (!request_locations) {
        if (!request_sources || !request_targets) {
          throw valhalla_exception_t{400, 112};
        }
      }

      //if MATRIX OR OPTIMIZED and not using sources & targets parameters
      //deprecated way of specifying
      if (!request_sources && !request_targets) {
        if (request_locations->Size() < 2)
=======
    void loki_worker_t::init_matrix(ACTION_TYPE action, boost::property_tree::ptree& request) {
      //we require sources and targets
      try {
        sources = parse_locations(request, "sources", valhalla_exception_t{400, 112});
        targets = parse_locations(request, "targets", valhalla_exception_t{400, 112});
      }//deprecated using locations
      catch(const valhalla_exception_t& e) {
        locations = parse_locations(request, "locations", valhalla_exception_t{400, 112});
        if (locations.size() < 2)
>>>>>>> 33b8e1f2
          throw valhalla_exception_t{400, 120};
        //create new sources and targets ptree from locations
<<<<<<< HEAD
        rapidjson::Value sources_child{rapidjson::kArrayType}, targets_child{rapidjson::kArrayType};
        switch (action) {
          case ONE_TO_MANY:
            // Copy
            sources_child.PushBack(rapidjson::Value{*request_locations->Begin(), allocator}, allocator);
            request.AddMember("sources", sources_child, allocator);
            // Move
            request.AddMember("targets", *request_locations, allocator);
            break;
          case MANY_TO_ONE:
            // Copy
            targets_child.PushBack(rapidjson::Value{*(request_locations->End() - 1), allocator},allocator);
            request.AddMember("targets", targets_child, allocator);
            // Move
            request.AddMember("sources", *request_locations, allocator);
            break;
          case MANY_TO_MANY:
          case OPTIMIZED_ROUTE:
            // Copy
            request.AddMember("targets", rapidjson::Value{request["locations"], allocator}, allocator);
            // Move
            request.AddMember("sources", *request_locations, allocator);
            break;
        }
        //add these back in the original request (in addition to locations while being deprecated

        request_sources = GetOptionalFromRapidJson<rapidjson::Value::Array>(request, "/sources");
        request_targets = GetOptionalFromRapidJson<rapidjson::Value::Array>(request, "/targets");
      }
      sources.reserve(request_sources->Size());
      for(const auto& source : *request_sources) {
        try{
          sources.push_back(baldr::Location::FromRapidJson(source));
          sources.back().heading_.reset();
        }
        catch (...) {
          throw valhalla_exception_t{400, 131};
        }
      }
      targets.reserve(request_targets->Size());
      for(const auto& target : *request_targets) {
        try{
          targets.push_back(baldr::Location::FromRapidJson(target));
          targets.back().heading_.reset();
        }
        catch (...) {
          throw valhalla_exception_t{400, 132};
        }
      }
      if(sources.size() < 1)
        throw valhalla_exception_t{400, 121};
      if (!healthcheck)
        valhalla::midgard::logging::Log("source_count::" + std::to_string(request_sources->Size()), " [ANALYTICS] ");

      if(targets.size() < 1)
        throw valhalla_exception_t{400, 122};
      if (!healthcheck)
        valhalla::midgard::logging::Log("target_count::" + std::to_string(request_targets->Size()), " [ANALYTICS] ");
=======
        boost::property_tree::ptree sources_child, targets_child, locations_child = request.get_child("locations");
        switch (action) {
          case ONE_TO_MANY:
            sources_child.push_back(locations_child.front());
            for(const auto& reqloc : locations_child)
              targets_child.push_back(reqloc);
            break;
          case MANY_TO_ONE:
            for(const auto& reqloc : locations_child)
              sources_child.push_back(reqloc);
            targets_child.push_back(locations_child.back());
            break;
          case MANY_TO_MANY:
          case OPTIMIZED_ROUTE:
            for(const auto& reqloc : locations_child) {
              sources_child.push_back(reqloc);
              targets_child.push_back(reqloc);
            }
            break;
        }
        //add these back in the original request (in addition to locations while being deprecated
        request.add_child("sources", sources_child);
        request.add_child("targets", targets_child);
        sources = parse_locations(request, "sources", valhalla_exception_t{400, 112});
        targets = parse_locations(request, "targets", valhalla_exception_t{400, 112});
      }

      //sanitize
      if(sources.size() < 1) throw valhalla_exception_t{400, 121};
      for(auto& s : sources) s.heading_.reset();
      if(targets.size() < 1) throw valhalla_exception_t{400, 122};
      for(auto& t : targets) t.heading_.reset();
>>>>>>> 33b8e1f2

      //no locations!
      request.RemoveMember("locations");

      //need costing
      parse_costing(request);
    }

    worker_t::result_t loki_worker_t::matrix(ACTION_TYPE action, rapidjson::Document& request, http_request_info_t& request_info) {
      init_matrix(action, request);
      auto costing = request["costing"].GetString();
      if (costing == "multimodal")
        return jsonify_error({400, 140, ACTION_TO_STRING.find(action)->second}, request_info);

      //check that location size does not exceed max.
      auto max = max_locations.find("sources_to_targets")->second;
      if (sources.size() > max || targets.size() > max)
        throw valhalla_exception_t{400, 150, std::to_string(max)};

      //check the distances
      auto max_location_distance = std::numeric_limits<float>::min();
      check_distance(sources, targets, max_distance.find("sources_to_targets")->second, max_location_distance);

      //correlate the various locations to the underlying graph
      std::vector<baldr::Location> sources_targets;
      std::move(sources.begin(), sources.end(), std::back_inserter(sources_targets));
      std::move(targets.begin(), targets.end(), std::back_inserter(sources_targets));

      //correlate the various locations to the underlying graph
      std::unordered_map<size_t, size_t> color_counts;
      try{
        const auto searched = loki::Search(sources_targets, reader, edge_filter, node_filter);
        for(size_t i = 0; i < sources_targets.size(); ++i) {
          const auto& l = sources_targets[i];
          const auto& projection = searched.at(l);
          rapidjson::Pointer("/correlated_" + std::to_string(i)).Set(request, projection.ToRapidJson(i, request.GetAllocator()));
          //TODO: get transit level for transit costing
          //TODO: if transit send a non zero radius
          auto colors = connectivity_map.get_colors(reader.GetTileHierarchy().levels().rbegin()->first, projection, 0);
          for(auto& color : colors){
            auto itr = color_counts.find(color);
            if(itr == color_counts.cend())
              color_counts[color] = 1;
            else
              ++itr->second;
          }
        }
      }
      catch(const std::exception&) {
        throw valhalla_exception_t{400, 171};
      }


      //are all the locations in the same color regions
      bool connected = false;
      for(const auto& c : color_counts) {
        if(c.second == sources_targets.size()) {
          connected = true;
          break;
        }
      }
      if(!connected)
        throw valhalla_exception_t{400, 170};
      if (!healthcheck)
        valhalla::midgard::logging::Log("max_location_distance::" + std::to_string(max_location_distance * kKmPerMeter) + "km", " [ANALYTICS] ");

      worker_t::result_t result{true};
      result.messages.emplace_back(rapidjson::to_string(request));

      return result;
    }
  }
}<|MERGE_RESOLUTION|>--- conflicted
+++ resolved
@@ -62,26 +62,7 @@
 namespace valhalla {
   namespace loki {
 
-<<<<<<< HEAD
     void loki_worker_t::init_matrix(ACTION_TYPE action, rapidjson::Document& request) {
-      auto request_locations = GetOptionalFromRapidJson<rapidjson::Value::Array>(request, "/locations");
-      auto request_sources = GetOptionalFromRapidJson<rapidjson::Value::Array>(request, "/sources");
-      auto request_targets = GetOptionalFromRapidJson<rapidjson::Value::Array>(request, "/targets");
-      auto& allocator = request.GetAllocator();
-
-      //we require locations
-      if (!request_locations) {
-        if (!request_sources || !request_targets) {
-          throw valhalla_exception_t{400, 112};
-        }
-      }
-
-      //if MATRIX OR OPTIMIZED and not using sources & targets parameters
-      //deprecated way of specifying
-      if (!request_sources && !request_targets) {
-        if (request_locations->Size() < 2)
-=======
-    void loki_worker_t::init_matrix(ACTION_TYPE action, boost::property_tree::ptree& request) {
       //we require sources and targets
       try {
         sources = parse_locations(request, "sources", valhalla_exception_t{400, 112});
@@ -90,92 +71,28 @@
       catch(const valhalla_exception_t& e) {
         locations = parse_locations(request, "locations", valhalla_exception_t{400, 112});
         if (locations.size() < 2)
->>>>>>> 33b8e1f2
           throw valhalla_exception_t{400, 120};
         //create new sources and targets ptree from locations
-<<<<<<< HEAD
         rapidjson::Value sources_child{rapidjson::kArrayType}, targets_child{rapidjson::kArrayType};
+        auto request_locations = GetOptionalFromRapidJson<rapidjson::Value::Array>(request, "/locations");
         switch (action) {
           case ONE_TO_MANY:
-            // Copy
             sources_child.PushBack(rapidjson::Value{*request_locations->Begin(), allocator}, allocator);
             request.AddMember("sources", sources_child, allocator);
-            // Move
             request.AddMember("targets", *request_locations, allocator);
             break;
           case MANY_TO_ONE:
-            // Copy
             targets_child.PushBack(rapidjson::Value{*(request_locations->End() - 1), allocator},allocator);
             request.AddMember("targets", targets_child, allocator);
-            // Move
             request.AddMember("sources", *request_locations, allocator);
             break;
           case MANY_TO_MANY:
           case OPTIMIZED_ROUTE:
-            // Copy
             request.AddMember("targets", rapidjson::Value{request["locations"], allocator}, allocator);
-            // Move
             request.AddMember("sources", *request_locations, allocator);
             break;
         }
         //add these back in the original request (in addition to locations while being deprecated
-
-        request_sources = GetOptionalFromRapidJson<rapidjson::Value::Array>(request, "/sources");
-        request_targets = GetOptionalFromRapidJson<rapidjson::Value::Array>(request, "/targets");
-      }
-      sources.reserve(request_sources->Size());
-      for(const auto& source : *request_sources) {
-        try{
-          sources.push_back(baldr::Location::FromRapidJson(source));
-          sources.back().heading_.reset();
-        }
-        catch (...) {
-          throw valhalla_exception_t{400, 131};
-        }
-      }
-      targets.reserve(request_targets->Size());
-      for(const auto& target : *request_targets) {
-        try{
-          targets.push_back(baldr::Location::FromRapidJson(target));
-          targets.back().heading_.reset();
-        }
-        catch (...) {
-          throw valhalla_exception_t{400, 132};
-        }
-      }
-      if(sources.size() < 1)
-        throw valhalla_exception_t{400, 121};
-      if (!healthcheck)
-        valhalla::midgard::logging::Log("source_count::" + std::to_string(request_sources->Size()), " [ANALYTICS] ");
-
-      if(targets.size() < 1)
-        throw valhalla_exception_t{400, 122};
-      if (!healthcheck)
-        valhalla::midgard::logging::Log("target_count::" + std::to_string(request_targets->Size()), " [ANALYTICS] ");
-=======
-        boost::property_tree::ptree sources_child, targets_child, locations_child = request.get_child("locations");
-        switch (action) {
-          case ONE_TO_MANY:
-            sources_child.push_back(locations_child.front());
-            for(const auto& reqloc : locations_child)
-              targets_child.push_back(reqloc);
-            break;
-          case MANY_TO_ONE:
-            for(const auto& reqloc : locations_child)
-              sources_child.push_back(reqloc);
-            targets_child.push_back(locations_child.back());
-            break;
-          case MANY_TO_MANY:
-          case OPTIMIZED_ROUTE:
-            for(const auto& reqloc : locations_child) {
-              sources_child.push_back(reqloc);
-              targets_child.push_back(reqloc);
-            }
-            break;
-        }
-        //add these back in the original request (in addition to locations while being deprecated
-        request.add_child("sources", sources_child);
-        request.add_child("targets", targets_child);
         sources = parse_locations(request, "sources", valhalla_exception_t{400, 112});
         targets = parse_locations(request, "targets", valhalla_exception_t{400, 112});
       }
@@ -185,7 +102,6 @@
       for(auto& s : sources) s.heading_.reset();
       if(targets.size() < 1) throw valhalla_exception_t{400, 122};
       for(auto& t : targets) t.heading_.reset();
->>>>>>> 33b8e1f2
 
       //no locations!
       request.RemoveMember("locations");
