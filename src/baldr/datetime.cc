--- conflicted
+++ resolved
@@ -21,22 +21,7 @@
 
 const boost::gregorian::date pivot_date_ = boost::gregorian::from_undelimited_string(kPivotDate);
 
-<<<<<<< HEAD
-struct tz_db_t {
-  tz_db_t() {
-    std::string tz_data(date_time_zonespec_csv, date_time_zonespec_csv + date_time_zonespec_csv_len);
-    std::stringstream ss(tz_data);
-    db.load_from_stream(ss);
-  }
-  const boost::local_time::tz_database* operator->() const {
-      return &db;
-  }
-
-  boost::local_time::tz_database db;
-};
-=======
-}
->>>>>>> 65c6ab67
+}
 
 namespace valhalla {
 namespace baldr {
@@ -56,17 +41,6 @@
   //thread safe static initialization of global singleton
   static const tz_db_t tz_db;
   return tz_db;
-}
-
-//Get the list of regions.
-std::vector<std::string> get_region_list() {
-  //thread safe static initialization of global singleton
-  static tz_db_t tz_db;
-  std::vector<std::string> v = tz_db->region_list();
-  std::vector<std::string>::iterator it;
-  it = v.begin();
-  it = v.insert (it,"None");
-  return v;
 }
 
 //get a formatted date.
